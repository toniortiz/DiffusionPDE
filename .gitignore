<<<<<<< HEAD
data/combined_files/
.vscode/launch.json
=======
# Byte-compiled / optimized / DLL files
__pycache__/
*.py[cod]
*$py.class

# C extensions
*.so

# Distribution / packaging
.Python
.venv/
*/*logs/
build/
develop-eggs/
dist/
downloads/
eggs/
.eggs/
lib/
lib64/
parts/
sdist/
var/
wheels/
share/python-wheels/
*.egg-info/
.installed.cfg
*.egg
MANIFEST

# PyInstaller
#  Usually these files are written by a python script from a template
#  before PyInstaller builds the exe, so as to inject date/other infos into it.
*.manifest
*.spec

# Installer logs
pip-log.txt
pip-delete-this-directory.txt

# Unit test / coverage reports
htmlcov/
.tox/
.nox/
.coverage
.coverage.*
.cache
nosetests.xml
coverage.xml
*.cover
*.py,cover
.hypothesis/
.pytest_cache/
cover/

# Translations
*.mo
*.pot

# Django stuff:
*.log
local_settings.py
db.sqlite3
db.sqlite3-journal

# Flask stuff:
instance/
.webassets-cache

# Scrapy stuff:
.scrapy

# Sphinx documentation
docs/_build/

# PyBuilder
.pybuilder/
target/

# Jupyter Notebook
.ipynb_checkpoints

# IPython
profile_default/
ipython_config.py

# pyenv
#   For a library or package, you might want to ignore these files since the code is
#   intended to run in multiple environments; otherwise, check them in:
# .python-version

# pipenv
#   According to pypa/pipenv#598, it is recommended to include Pipfile.lock in version control.
#   However, in case of collaboration, if having platform-specific dependencies or dependencies
#   having no cross-platform support, pipenv may install dependencies that don't work, or not
#   install all needed dependencies.
#Pipfile.lock

# poetry
#   Similar to Pipfile.lock, it is generally recommended to include poetry.lock in version control.
#   This is especially recommended for binary packages to ensure reproducibility, and is more
#   commonly ignored for libraries.
#   https://python-poetry.org/docs/basic-usage/#commit-your-poetrylock-file-to-version-control
#poetry.lock

# pdm
#   Similar to Pipfile.lock, it is generally recommended to include pdm.lock in version control.
#pdm.lock
#   pdm stores project-wide configurations in .pdm.toml, but it is recommended to not include it
#   in version control.
#   https://pdm.fming.dev/#use-with-ide
.pdm.toml

# PEP 582; used by e.g. github.com/David-OConnor/pyflow and github.com/pdm-project/pdm
__pypackages__/

# Celery stuff
celerybeat-schedule
celerybeat.pid

# SageMath parsed files
*.sage.py

# Environments
.env
.venv
env/
venv/
ENV/
env.bak/
venv.bak/

# Spyder project settings
.spyderproject
.spyproject

# Rope project settings
.ropeproject

# mkdocs documentation
/site

# mypy
.mypy_cache/
.dmypy.json
dmypy.json

# Pyre type checker
.pyre/

# pytype static type analyzer
.pytype/

# Cython debug symbols
cython_debug/

# PyCharm
#  JetBrains specific template is maintained in a separate JetBrains.gitignore that can
#  be found at https://github.com/github/gitignore/blob/main/Global/JetBrains.gitignore
#  and can be added to the global gitignore or merged into this file.  For a more nuclear
#  option (not recommended) you can uncomment the following to ignore the entire idea folder.
#.idea/

# PyCharm
#  JetBrains specific template is maintained in a separate JetBrains.gitignore that can
#  be found at https://github.com/github/gitignore/blob/main/Global/JetBrains.gitignore
#  and can be added to the global gitignore or merged into this file.  For a more nuclear
#  option (not recommended) you can uncomment the following to ignore the entire idea folder.
#.idea/

spatial_cytokine/data/combined_files/
>>>>>>> 1a6c6a19
<|MERGE_RESOLUTION|>--- conflicted
+++ resolved
@@ -1,7 +1,5 @@
-<<<<<<< HEAD
 data/combined_files/
 .vscode/launch.json
-=======
 # Byte-compiled / optimized / DLL files
 __pycache__/
 *.py[cod]
@@ -172,5 +170,4 @@
 #  option (not recommended) you can uncomment the following to ignore the entire idea folder.
 #.idea/
 
-spatial_cytokine/data/combined_files/
->>>>>>> 1a6c6a19
+spatial_cytokine/data/combined_files/