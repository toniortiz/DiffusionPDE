--- conflicted
+++ resolved
@@ -62,27 +62,10 @@
 
 
 @persistence.persistent_class
-<<<<<<< HEAD
 class Conv3d(torch.nn.Module):
     def __init__(self,
         in_channels, out_channels, kernel, bias=True, up=False, down=False,
         resample_filter=[1,1], fused_resample=False, init_mode='kaiming_normal', init_weight=1, init_bias=0,
-=======
-class Conv2d(torch.nn.Module):
-    def __init__(
-        self,
-        in_channels,
-        out_channels,
-        kernel,
-        bias=True,
-        up=False,
-        down=False,
-        resample_filter=[1, 1],
-        fused_resample=False,
-        init_mode="kaiming_normal",
-        init_weight=1,
-        init_bias=0,
->>>>>>> 1a6c6a19
     ):
         assert not (up and down)
         super().__init__()
@@ -91,7 +74,6 @@
         self.up = up
         self.down = down
         self.fused_resample = fused_resample
-<<<<<<< HEAD
         init_kwargs = dict(mode=init_mode, fan_in=in_channels*kernel**3, fan_out=out_channels*kernel**3)
         self.weight = torch.nn.Parameter(weight_init([out_channels, in_channels, kernel, kernel, kernel], **init_kwargs) * init_weight) if kernel else None
         self.bias = torch.nn.Parameter(weight_init([out_channels], **init_kwargs) * init_bias) if kernel and bias else None
@@ -99,20 +81,6 @@
         #f = f.ger(f).unsqueeze(0).unsqueeze(1) / f.sum().pow(3)
         f = torch.einsum("i,j,k->ijk", f, f, f).unsqueeze(0).unsqueeze(1) / (f.sum().pow(3))
         self.register_buffer('resample_filter', f if up or down else None)
-=======
-        init_kwargs = dict(mode=init_mode, fan_in=in_channels * kernel * kernel, fan_out=out_channels * kernel * kernel)
-        self.weight = (
-            torch.nn.Parameter(weight_init([out_channels, in_channels, kernel, kernel], **init_kwargs) * init_weight)
-            if kernel
-            else None
-        )
-        self.bias = (
-            torch.nn.Parameter(weight_init([out_channels], **init_kwargs) * init_bias) if kernel and bias else None
-        )
-        f = torch.as_tensor(resample_filter, dtype=torch.float32)
-        f = f.ger(f).unsqueeze(0).unsqueeze(1) / f.sum().square()
-        self.register_buffer("resample_filter", f if up or down else None)
->>>>>>> 1a6c6a19
 
     def forward(self, x):
         w = self.weight.to(x.dtype) if self.weight is not None else None
@@ -122,7 +90,6 @@
         f_pad = (f.shape[-1] - 1) // 2 if f is not None else 0
 
         if self.fused_resample and self.up and w is not None:
-<<<<<<< HEAD
             x = torch.nn.functional.conv_transpose3d(x, f.mul(4).tile([self.in_channels, 1, 1, 1, 1]), groups=self.in_channels, stride=2, padding=max(f_pad - w_pad, 0))
             x = torch.nn.functional.conv3d(x, w, padding=max(w_pad - f_pad, 0),stride=2)
         elif self.fused_resample and self.down and w is not None:
@@ -133,28 +100,6 @@
                 x = torch.nn.functional.conv_transpose3d(x, f.mul(4).tile([self.in_channels, 1, 1, 1, 1]), groups=self.in_channels, stride=2, padding=f_pad)
             if self.down:
                 x = torch.nn.functional.conv3d(x, f.tile([self.in_channels, 1, 1, 1, 1]), groups=self.in_channels, stride=2, padding=f_pad)
-=======
-            x = torch.nn.functional.conv_transpose2d(
-                x,
-                f.mul(4).tile([self.in_channels, 1, 1, 1]),
-                groups=self.in_channels,
-                stride=2,
-                padding=max(f_pad - w_pad, 0),
-            )
-            x = torch.nn.functional.conv2d(x, w, padding=max(w_pad - f_pad, 0))
-        elif self.fused_resample and self.down and w is not None:
-            x = torch.nn.functional.conv2d(x, w, padding=w_pad + f_pad)
-            x = torch.nn.functional.conv2d(x, f.tile([self.out_channels, 1, 1, 1]), groups=self.out_channels, stride=2)
-        else:
-            if self.up:
-                x = torch.nn.functional.conv_transpose2d(
-                    x, f.mul(4).tile([self.in_channels, 1, 1, 1]), groups=self.in_channels, stride=2, padding=f_pad
-                )
-            if self.down:
-                x = torch.nn.functional.conv2d(
-                    x, f.tile([self.in_channels, 1, 1, 1]), groups=self.in_channels, stride=2, padding=f_pad
-                )
->>>>>>> 1a6c6a19
             if w is not None:
                 x = torch.nn.functional.conv3d(x, w, padding=w_pad)
         if b is not None:
@@ -250,27 +195,13 @@
         self.adaptive_scale = adaptive_scale
 
         self.norm0 = GroupNorm(num_channels=in_channels, eps=eps)
-<<<<<<< HEAD
         self.conv0 = Conv3d(in_channels=in_channels, out_channels=out_channels, kernel=3, up=up, down=down, resample_filter=resample_filter, **init)
         self.affine = Linear(in_features=emb_channels, out_features=out_channels*(2 if adaptive_scale else 1), **init)
-=======
-        self.conv0 = Conv2d(
-            in_channels=in_channels,
-            out_channels=out_channels,
-            kernel=3,
-            up=up,
-            down=down,
-            resample_filter=resample_filter,
-            **init,
-        )
-        self.affine = Linear(in_features=emb_channels, out_features=out_channels * (2 if adaptive_scale else 1), **init)
->>>>>>> 1a6c6a19
         self.norm1 = GroupNorm(num_channels=out_channels, eps=eps)
         self.conv1 = Conv3d(in_channels=out_channels, out_channels=out_channels, kernel=3, **init_zero)
 
         self.skip = None
         if out_channels != in_channels or up or down:
-<<<<<<< HEAD
             kernel = 1 if resample_proj or out_channels!= in_channels else 0
             self.skip = Conv3d(in_channels=in_channels, out_channels=out_channels, kernel=kernel, up=up, down=down, resample_filter=resample_filter, **init)
 
@@ -278,28 +209,6 @@
             self.norm2 = GroupNorm(num_channels=out_channels, eps=eps)
             self.qkv = Conv3d(in_channels=out_channels, out_channels=out_channels*3, kernel=1, **(init_attn if init_attn is not None else init))
             self.proj = Conv3d(in_channels=out_channels, out_channels=out_channels, kernel=1, **init_zero)
-=======
-            kernel = 1 if resample_proj or out_channels != in_channels else 0
-            self.skip = Conv2d(
-                in_channels=in_channels,
-                out_channels=out_channels,
-                kernel=kernel,
-                up=up,
-                down=down,
-                resample_filter=resample_filter,
-                **init,
-            )
-
-        if self.num_heads:
-            self.norm2 = GroupNorm(num_channels=out_channels, eps=eps)
-            self.qkv = Conv2d(
-                in_channels=out_channels,
-                out_channels=out_channels * 3,
-                kernel=1,
-                **(init_attn if init_attn is not None else init),
-            )
-            self.proj = Conv2d(in_channels=out_channels, out_channels=out_channels, kernel=1, **init_zero)
->>>>>>> 1a6c6a19
 
     def forward(self, x, emb):
         orig = x
@@ -385,7 +294,6 @@
 
 @persistence.persistent_class
 class SongUNet(torch.nn.Module):
-<<<<<<< HEAD
     def __init__(self,
         data_resolution,                     # resolution of the 3d data at input/output.
         in_channels,                        # Number of color channels at input.
@@ -406,27 +314,6 @@
         encoder_type        = 'standard',   # Encoder architecture: 'standard' for DDPM++, 'residual' for NCSN++.
         decoder_type        = 'standard',   # Decoder architecture: 'standard' for both DDPM++ and NCSN++.
         resample_filter     = [1,1],        # Resampling filter: [1,1] for DDPM++, [1,3,3,1] for NCSN++.
-=======
-    def __init__(
-        self,
-        img_resolution,  # Image resolution at input/output.
-        in_channels,  # Number of color channels at input.
-        out_channels,  # Number of color channels at output.
-        label_dim=0,  # Number of class labels, 0 = unconditional.
-        augment_dim=0,  # Augmentation label dimensionality, 0 = no augmentation.
-        model_channels=128,  # Base multiplier for the number of channels.
-        channel_mult=[1, 2, 2, 2],  # Per-resolution multipliers for the number of channels.
-        channel_mult_emb=4,  # Multiplier for the dimensionality of the embedding vector.
-        num_blocks=4,  # Number of residual blocks per resolution.
-        attn_resolutions=[16],  # List of resolutions with self-attention.
-        dropout=0.10,  # Dropout probability of intermediate activations.
-        label_dropout=0,  # Dropout probability of class labels for classifier-free guidance.
-        embedding_type="positional",  # Timestep embedding type: 'positional' for DDPM++, 'fourier' for NCSN++.
-        channel_mult_noise=1,  # Timestep embedding size: 1 for DDPM++, 2 for NCSN++.
-        encoder_type="standard",  # Encoder architecture: 'standard' for DDPM++, 'residual' for NCSN++.
-        decoder_type="standard",  # Decoder architecture: 'standard' for both DDPM++ and NCSN++.
-        resample_filter=[1, 1],  # Resampling filter: [1,1] for DDPM++, [1,3,3,1] for NCSN++.
->>>>>>> 1a6c6a19
     ):
         assert embedding_type in ["fourier", "positional"]
         assert encoder_type in ["standard", "skip", "residual"]
@@ -475,7 +362,6 @@
             if level == 0:
                 cin = cout
                 cout = model_channels
-<<<<<<< HEAD
                 self.enc[f'{res}x{res}_conv'] = Conv3d(in_channels=cin, out_channels=cout, kernel=3, **init)
             else:
                 self.enc[f'{res}x{res}_down'] = UNetBlock(in_channels=cout, out_channels=cout, down=True, **block_kwargs)
@@ -484,28 +370,6 @@
                     self.enc[f'{res}x{res}_aux_skip'] = Conv3d(in_channels=caux, out_channels=cout, kernel=1, **init)
                 if encoder_type == 'residual':
                     self.enc[f'{res}x{res}_aux_residual'] = Conv3d(in_channels=caux, out_channels=cout, kernel=3, down=True, resample_filter=resample_filter, fused_resample=True, **init)
-=======
-                self.enc[f"{res}x{res}_conv"] = Conv2d(in_channels=cin, out_channels=cout, kernel=3, **init)
-            else:
-                self.enc[f"{res}x{res}_down"] = UNetBlock(
-                    in_channels=cout, out_channels=cout, down=True, **block_kwargs
-                )
-                if encoder_type == "skip":
-                    self.enc[f"{res}x{res}_aux_down"] = Conv2d(
-                        in_channels=caux, out_channels=caux, kernel=0, down=True, resample_filter=resample_filter
-                    )
-                    self.enc[f"{res}x{res}_aux_skip"] = Conv2d(in_channels=caux, out_channels=cout, kernel=1, **init)
-                if encoder_type == "residual":
-                    self.enc[f"{res}x{res}_aux_residual"] = Conv2d(
-                        in_channels=caux,
-                        out_channels=cout,
-                        kernel=3,
-                        down=True,
-                        resample_filter=resample_filter,
-                        fused_resample=True,
-                        **init,
-                    )
->>>>>>> 1a6c6a19
                     caux = cout
             for idx in range(num_blocks):
                 cin = cout
@@ -530,7 +394,6 @@
             for idx in range(num_blocks + 1):
                 cin = cout + skips.pop()
                 cout = model_channels * mult
-<<<<<<< HEAD
                 attn = (idx == num_blocks and res in attn_resolutions)
                 self.dec[f'{res}x{res}_block{idx}'] = UNetBlock(in_channels=cin, out_channels=cout, attention=attn, **block_kwargs)
             if decoder_type == 'skip' or level == 0:
@@ -538,25 +401,6 @@
                     self.dec[f'{res}x{res}_aux_up'] = Conv3d(in_channels=out_channels, out_channels=out_channels, kernel=0, up=True, resample_filter=resample_filter)
                 self.dec[f'{res}x{res}_aux_norm'] = GroupNorm(num_channels=cout, eps=1e-6)
                 self.dec[f'{res}x{res}_aux_conv'] = Conv3d(in_channels=cout, out_channels=out_channels, kernel=3, **init_zero)
-=======
-                attn = idx == num_blocks and res in attn_resolutions
-                self.dec[f"{res}x{res}_block{idx}"] = UNetBlock(
-                    in_channels=cin, out_channels=cout, attention=attn, **block_kwargs
-                )
-            if decoder_type == "skip" or level == 0:
-                if decoder_type == "skip" and level < len(channel_mult) - 1:
-                    self.dec[f"{res}x{res}_aux_up"] = Conv2d(
-                        in_channels=out_channels,
-                        out_channels=out_channels,
-                        kernel=0,
-                        up=True,
-                        resample_filter=resample_filter,
-                    )
-                self.dec[f"{res}x{res}_aux_norm"] = GroupNorm(num_channels=cout, eps=1e-6)
-                self.dec[f"{res}x{res}_aux_conv"] = Conv2d(
-                    in_channels=cout, out_channels=out_channels, kernel=3, **init_zero
-                )
->>>>>>> 1a6c6a19
 
     def forward(self, x, noise_labels, class_labels, augment_labels=None):
         # Mapping.
@@ -613,7 +457,6 @@
 
 @persistence.persistent_class
 class DhariwalUNet(torch.nn.Module):
-<<<<<<< HEAD
     def __init__(self,
         data_resolution,                     # Image resolution at input/output.
         in_channels,                        # Number of color channels at input.
@@ -628,22 +471,6 @@
         attn_resolutions    = [32,16,8],    # List of resolutions with self-attention.
         dropout             = 0.10,         # List of resolutions with self-attention.
         label_dropout       = 0,            # Dropout probability of class labels for classifier-free guidance.
-=======
-    def __init__(
-        self,
-        img_resolution,  # Image resolution at input/output.
-        in_channels,  # Number of color channels at input.
-        out_channels,  # Number of color channels at output.
-        label_dim=0,  # Number of class labels, 0 = unconditional.
-        augment_dim=0,  # Augmentation label dimensionality, 0 = no augmentation.
-        model_channels=192,  # Base multiplier for the number of channels.
-        channel_mult=[1, 2, 3, 4],  # Per-resolution multipliers for the number of channels.
-        channel_mult_emb=4,  # Multiplier for the dimensionality of the embedding vector.
-        num_blocks=3,  # Number of residual blocks per resolution.
-        attn_resolutions=[32, 16, 8],  # List of resolutions with self-attention.
-        dropout=0.10,  # List of resolutions with self-attention.
-        label_dropout=0,  # Dropout probability of class labels for classifier-free guidance.
->>>>>>> 1a6c6a19
     ):
         super().__init__()
         self.label_dropout = label_dropout
@@ -683,11 +510,7 @@
             if level == 0:
                 cin = cout
                 cout = model_channels * mult
-<<<<<<< HEAD
                 self.enc[f'{res}x{res}_conv'] = Conv3d(in_channels=cin, out_channels=cout, kernel=3, **init)
-=======
-                self.enc[f"{res}x{res}_conv"] = Conv2d(in_channels=cin, out_channels=cout, kernel=3, **init)
->>>>>>> 1a6c6a19
             else:
                 self.enc[f"{res}x{res}_down"] = UNetBlock(
                     in_channels=cout, out_channels=cout, down=True, **block_kwargs
@@ -757,7 +580,6 @@
 
 @persistence.persistent_class
 class VPPrecond(torch.nn.Module):
-<<<<<<< HEAD
     def __init__(self,
         data_resolution,                 # Image resolution.
         img_channels,                   # Number of color channels.
@@ -769,20 +591,6 @@
         epsilon_t       = 1e-5,         # Minimum t-value used during training.
         model_type      = 'SongUNet',   # Class name of the underlying model.
         **model_kwargs,                 # Keyword arguments for the underlying model.
-=======
-    def __init__(
-        self,
-        img_resolution,  # Image resolution.
-        img_channels,  # Number of color channels.
-        label_dim=0,  # Number of class labels, 0 = unconditional.
-        use_fp16=False,  # Execute the underlying model at FP16 precision?
-        beta_d=19.9,  # Extent of the noise level schedule.
-        beta_min=0.1,  # Initial slope of the noise level schedule.
-        M=1000,  # Original number of timesteps in the DDPM formulation.
-        epsilon_t=1e-5,  # Minimum t-value used during training.
-        model_type="SongUNet",  # Class name of the underlying model.
-        **model_kwargs,  # Keyword arguments for the underlying model.
->>>>>>> 1a6c6a19
     ):
         super().__init__()
         self.data_resolution = data_resolution
@@ -795,17 +603,7 @@
         self.epsilon_t = epsilon_t
         self.sigma_min = float(self.sigma(epsilon_t))
         self.sigma_max = float(self.sigma(1))
-<<<<<<< HEAD
         self.model = globals()[model_type](data_resolution=data_resolution, in_channels=img_channels, out_channels=img_channels, label_dim=label_dim, **model_kwargs)
-=======
-        self.model = globals()[model_type](
-            img_resolution=img_resolution,
-            in_channels=img_channels,
-            out_channels=img_channels,
-            label_dim=label_dim,
-            **model_kwargs,
-        )
->>>>>>> 1a6c6a19
 
     def forward(self, x, sigma, class_labels=None, force_fp32=False, **model_kwargs):
         x = x.to(torch.float32)
@@ -851,7 +649,6 @@
 
 @persistence.persistent_class
 class VEPrecond(torch.nn.Module):
-<<<<<<< HEAD
     def __init__(self,
         data_resolution,                 # Image resolution.
         img_channels,                   # Number of color channels.
@@ -861,18 +658,6 @@
         sigma_max       = 100,          # Maximum supported noise level.
         model_type      = 'SongUNet',   # Class name of the underlying model.
         **model_kwargs,                 # Keyword arguments for the underlying model.
-=======
-    def __init__(
-        self,
-        img_resolution,  # Image resolution.
-        img_channels,  # Number of color channels.
-        label_dim=0,  # Number of class labels, 0 = unconditional.
-        use_fp16=False,  # Execute the underlying model at FP16 precision?
-        sigma_min=0.02,  # Minimum supported noise level.
-        sigma_max=100,  # Maximum supported noise level.
-        model_type="SongUNet",  # Class name of the underlying model.
-        **model_kwargs,  # Keyword arguments for the underlying model.
->>>>>>> 1a6c6a19
     ):
         super().__init__()
         self.data_resolution = data_resolution
@@ -881,17 +666,7 @@
         self.use_fp16 = use_fp16
         self.sigma_min = sigma_min
         self.sigma_max = sigma_max
-<<<<<<< HEAD
         self.model = globals()[model_type](data_resolution=data_resolution, in_channels=img_channels, out_channels=img_channels, label_dim=label_dim, **model_kwargs)
-=======
-        self.model = globals()[model_type](
-            img_resolution=img_resolution,
-            in_channels=img_channels,
-            out_channels=img_channels,
-            label_dim=label_dim,
-            **model_kwargs,
-        )
->>>>>>> 1a6c6a19
 
     def forward(self, x, sigma, class_labels=None, force_fp32=False, **model_kwargs):
         x = x.to(torch.float32)
@@ -928,7 +703,6 @@
 
 @persistence.persistent_class
 class iDDPMPrecond(torch.nn.Module):
-<<<<<<< HEAD
     def __init__(self,
         data_resolution,                     # Image resolution.
         img_channels,                       # Number of color channels.
@@ -939,19 +713,6 @@
         M               = 1000,             # Original number of timesteps in the DDPM formulation.
         model_type      = 'DhariwalUNet',   # Class name of the underlying model.
         **model_kwargs,                     # Keyword arguments for the underlying model.
-=======
-    def __init__(
-        self,
-        img_resolution,  # Image resolution.
-        img_channels,  # Number of color channels.
-        label_dim=0,  # Number of class labels, 0 = unconditional.
-        use_fp16=False,  # Execute the underlying model at FP16 precision?
-        C_1=0.001,  # Timestep adjustment at low noise levels.
-        C_2=0.008,  # Timestep adjustment at high noise levels.
-        M=1000,  # Original number of timesteps in the DDPM formulation.
-        model_type="DhariwalUNet",  # Class name of the underlying model.
-        **model_kwargs,  # Keyword arguments for the underlying model.
->>>>>>> 1a6c6a19
     ):
         super().__init__()
         self.data_resolution = data_resolution
@@ -961,17 +722,7 @@
         self.C_1 = C_1
         self.C_2 = C_2
         self.M = M
-<<<<<<< HEAD
         self.model = globals()[model_type](data_resolution=data_resolution, in_channels=img_channels, out_channels=img_channels*2, label_dim=label_dim, **model_kwargs)
-=======
-        self.model = globals()[model_type](
-            img_resolution=img_resolution,
-            in_channels=img_channels,
-            out_channels=img_channels * 2,
-            label_dim=label_dim,
-            **model_kwargs,
-        )
->>>>>>> 1a6c6a19
 
         u = torch.zeros(M + 1)
         for j in range(M, 0, -1):  # M, ..., 1
@@ -1024,7 +775,6 @@
 
 @persistence.persistent_class
 class EDMPrecond(torch.nn.Module):
-<<<<<<< HEAD
     def __init__(self,
         data_resolution,                     # Image resolution.
         img_channels,                       # Number of color channels.
@@ -1035,19 +785,6 @@
         sigma_data      = 0.5,              # Expected standard deviation of the training data.
         model_type      = 'DhariwalUNet',   # Class name of the underlying model.
         **model_kwargs,                     # Keyword arguments for the underlying model.
-=======
-    def __init__(
-        self,
-        img_resolution,  # Image resolution.
-        img_channels,  # Number of color channels.
-        label_dim=0,  # Number of class labels, 0 = unconditional.
-        use_fp16=False,  # Execute the underlying model at FP16 precision?
-        sigma_min=0,  # Minimum supported noise level.
-        sigma_max=float("inf"),  # Maximum supported noise level.
-        sigma_data=0.5,  # Expected standard deviation of the training data.
-        model_type="DhariwalUNet",  # Class name of the underlying model.
-        **model_kwargs,  # Keyword arguments for the underlying model.
->>>>>>> 1a6c6a19
     ):
         super().__init__()
         self.data_resolution = data_resolution
@@ -1057,7 +794,6 @@
         self.sigma_min = sigma_min
         self.sigma_max = sigma_max
         self.sigma_data = sigma_data
-<<<<<<< HEAD
         self.model = globals()[model_type](data_resolution=data_resolution, in_channels=img_channels, out_channels=img_channels, label_dim=label_dim, **model_kwargs)
 
     def forward(self, x, sigma, class_labels=None, force_fp32=False, **model_kwargs):
@@ -1065,29 +801,6 @@
         sigma = sigma.to(torch.float32).reshape(-1, 1, 1, 1, 1)
         class_labels = None if self.label_dim == 0 else torch.zeros([1, self.label_dim], device=x.device) if class_labels is None else class_labels.to(torch.float32).reshape(-1, self.label_dim)
         dtype = torch.float16 if (self.use_fp16 and not force_fp32 and x.device.type == 'cuda') else torch.float32
-=======
-        self.model = globals()[model_type](
-            img_resolution=img_resolution,
-            in_channels=img_channels,
-            out_channels=img_channels,
-            label_dim=label_dim,
-            **model_kwargs,
-        )
-
-    def forward(self, x, sigma, class_labels=None, force_fp32=False, **model_kwargs):
-        x = x.to(torch.float32)
-        sigma = sigma.to(torch.float32).reshape(-1, 1, 1, 1)
-        class_labels = (
-            None
-            if self.label_dim == 0
-            else (
-                torch.zeros([1, self.label_dim], device=x.device)
-                if class_labels is None
-                else class_labels.to(torch.float32).reshape(-1, self.label_dim)
-            )
-        )
-        dtype = torch.float16 if (self.use_fp16 and not force_fp32 and x.device.type == "cuda") else torch.float32
->>>>>>> 1a6c6a19
 
         c_skip = self.sigma_data**2 / (sigma**2 + self.sigma_data**2)
         c_out = sigma * self.sigma_data / (sigma**2 + self.sigma_data**2).sqrt()
@@ -1102,21 +815,4 @@
     def round_sigma(self, sigma):
         return torch.as_tensor(sigma)
 
-
-# ----------------------------------------------------------------------------
-
-if __name__ == "__main__":
-    conv = Conv2d(
-        in_channels=2,
-        out_channel=1,
-        kernel=3,
-        bias=True,
-        up=False,
-        down=False,
-        resample_filter=[1, 1],
-        fused_resample=False,
-        init_mode="kaiming_normal",
-        init_weight=1,
-        init_bias=0,
-    )
-    print(conv)+#----------------------------------------------------------------------------